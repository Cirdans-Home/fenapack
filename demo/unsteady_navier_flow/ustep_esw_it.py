"""Unsteady flow over a backward-facing step. Incompressible unsteady
Navier-Stokes equations are solved using fully implicit schemes for time
discretization of the equations. Field split solver for linearized problems is
based on PCD preconditioning proposed by Elman, Silvester and Wathen. Linear
solves are performed by LU inner solver."""

# Copyright (C) 2016 Martin Rehor
#
# This file is part of FENaPack.
#
# FENaPack is free software: you can redistribute it and/or modify
# it under the terms of the GNU Lesser General Public License as published by
# the Free Software Foundation, either version 3 of the License, or
# (at your option) any later version.
#
# FENaPack is distributed in the hope that it will be useful,
# but WITHOUT ANY WARRANTY; without even the implied warranty of
# MERCHANTABILITY or FITNESS FOR A PARTICULAR PURPOSE.  See the
# GNU Lesser General Public License for more details.
#
# You should have received a copy of the GNU Lesser General Public License
# along with FENaPack.  If not, see <http://www.gnu.org/licenses/>.

from dolfin import *
from fenapack import \
     FieldSplitSolver, NonlinearSolver, NonlinearDiscreteProblem, \
     StabilizationParameterSD

# Adjust DOLFIN's global parameters
parameters["form_compiler"]["representation"] = "uflacs"
parameters["form_compiler"]["optimize"] = True

# Reduce logging in parallel
comm = mpi_comm_world()
rank = MPI.rank(comm)
set_log_level(INFO if rank == 0 else INFO+1)
plotting_enabled = True
if MPI.size(comm) > 1:
    plotting_enabled = False # Disable interactive plotting in parallel

# Parse input arguments
import argparse, sys
parser = argparse.ArgumentParser(description=__doc__, formatter_class=
                                 argparse.ArgumentDefaultsHelpFormatter)
parser.add_argument("-l", type=int, dest="level", default=4,
                    help="level of mesh refinement")
parser.add_argument("-s", type=float, dest="stretch", default=1.0,
                    help="parameter specifying grid stretch")
parser.add_argument("--nu", type=float, dest="viscosity", default=0.02,
                    help="kinematic viscosity")
parser.add_argument("--dt", type=float, dest="dt", default=None,
                    help="constant time step")
parser.add_argument("--te", type=float, dest="t_end", default=10.0,
                    help="final time of the simulation")
parser.add_argument("--nls", type=str, dest="nls",
                    choices=["Newton", "Picard"], default="Picard",
                    help="type of nonlinear solver")
parser.add_argument("--save", action="store_true", dest="save_results",
                    help="save results")
args = parser.parse_args(sys.argv[1:])

# Prepare mesh
mesh = Mesh("../../data/step_domain.xml.gz")
# Refinement
numrefs = args.level - 1
for i in range(numrefs):
    mesh = refine(mesh)
# Stretching
if args.stretch != 1.0:
    import numpy as np
    transform_y = lambda y, alpha: np.sign(y)*(abs(y)**alpha)
    x, y = mesh.coordinates().transpose()
    y[:] = transform_y(y, args.stretch)
    it = 0
    for xi in x:
        if xi <= 0.0:
            x[it] = -1.0*abs(xi)**args.stretch
        else:
            x[it] = 5.0*(0.2*xi)**args.stretch
        it += 1
    del it

# Define function spaces (Taylor-Hood)
V = VectorFunctionSpace(mesh, "Lagrange", 2)
Q = FunctionSpace(mesh, "Lagrange", 1)
W = FunctionSpace(mesh, MixedElement([V.ufl_element(), Q.ufl_element()]))

# Define boundary conditions
class Gamma0(SubDomain):
    def inside(self, x, on_boundary):
        flag = near(x[1], 0.0) and x[0] <= 0.0
        flag = flag or (near(x[0], 0.0) and x[1] <= 0.0)
        flag = flag or near(x[1], -1.0)
        flag = flag or near(x[1],  1.0)
        return flag and on_boundary
class Gamma1(SubDomain):
    def inside(self, x, on_boundary):
        return near(x[0], -1.0) and on_boundary
class Gamma2(SubDomain):
    def inside(self, x, on_boundary):
        return near(x[0], 5.0) and on_boundary
# Mark boundaries
boundary_markers = FacetFunction("size_t", mesh)
boundary_markers.set_all(3)
Gamma0().mark(boundary_markers, 0)
Gamma1().mark(boundary_markers, 1)
Gamma2().mark(boundary_markers, 2)
# No-slip boundary condition for velocity
noslip = Constant((0.0, 0.0))
bc0 = DirichletBC(W.sub(0), noslip, boundary_markers, 0)
# Inflow boundary condition for velocity
<<<<<<< HEAD
inflow = Expression(("(1.0 - exp(-5.0*t))*4.0*x[1]*(1.0 - x[1])", "0.0"),
                        t=0.0, element=V.ufl_element())
=======
inflow = Expression(("(1.0 - exp(-5.0*t))*4.0*x[1]*(1.0 - x[1])", "0.0"), t=0.0,
                    degree=2)
>>>>>>> e861075b
bc1 = DirichletBC(W.sub(0), inflow, boundary_markers, 1)
# Artificial boundary condition for PCD preconditioning
zero = Constant(0.0)
bc2 = DirichletBC(W.sub(1), zero, boundary_markers, 2)
# Collect boundary conditions
bcs = [bc0, bc1]
bcs_pcd = [bc2]

# Get time step
umax = 1.0 # umax = inflow((-1.0, 0.5))[0]
h = 1.0/(2.0**numrefs)
#h = mesh.hmin()
if not args.dt:
    dt = h/umax
else:
    dt = args.dt
CFLin = dt*umax/h # Courant number near inlet (if args.stretch == 1)
T_END = args.t_end

# Provide some info about the current problem
Re = 2.0/args.viscosity # Reynolds number
info("Reynolds number: Re = %g" % Re)
info("Dimension of the function space: %g" % W.dim())
info("Time step: dt = %g (CFL near inlet ... %g)" % (dt, CFLin))

# Define variational problem
u, p = TrialFunctions(W)
v, q = TestFunctions(W)
# Solution vector
w = Function(W)
u_, p_ = split(w)
# Solution vector at previous time step
w0 = Function(W)
u_0, p_0 = split(w0)
# Solution vector at last but one time step
w1 = Function(W)
u_1, p_1 = split(w1)
# Data
k = Constant(dt)
ik = Constant(1.0/dt)
nu = Constant(args.viscosity)
f = Constant((0.0, 0.0))
# -----------------------------------------------------------------------------
# Define nonlinear backward Euler scheme
F_BE = (
      ik*inner(u_-u_0, v)
    + inner(dot(grad(u_), u_), v)
    + nu*inner(grad(u_), grad(v))
    - p_*div(v)
    - q*div(u_)
    - inner(f, v)
)*dx
# Newton or Picard correction
if args.nls == "Newton":
    J_BE = derivative(F_BE, w)
else:
    J_BE = (
          ik*inner(u, v)
        + inner(dot(grad(u), u_), v)
        + nu*inner(grad(u), grad(v))
        - p*div(v)
        - q*div(u)
    )*dx

# Preconditioner
inu = Constant(1.0/args.viscosity)
J_BE_pc = (
      ik*inner(u, v)
    + inner(dot(grad(u), u_), v)
    + nu*inner(grad(u), grad(v))
    - p*div(v)
    + inu*p*q # this term is irrelevant when using PCD
)*dx
#J_BE_pc = J_BE # this is also possible when using PCD
# Add stabilization (streamline diffusion) to preconditioner
delta = StabilizationParameterSD(w.sub(0), nu)
J_BE_pc += delta*inner(dot(grad(u), u_), dot(grad(v), u_))*dx
# Variational forms for PCD
mu = inner(u, v)*dx
mp = p*q*dx
ap = inner(grad(p), grad(q))*dx
fp_BE = (
      ik*p*q
    + dot(grad(p), u_)*q
    + nu*inner(grad(p), grad(q))
)*dx
n = FacetNormal(mesh) # outward unit normal
ds = Measure("ds", subdomain_data=boundary_markers)
fp_BE -= (inner(u_, n)*p*q)*ds(1) # correction of fp due to Robin BC

# Set up inner solver
inner_solver_BE = FieldSplitSolver(W, "gmres", "solver_BE_")
inner_solver_BE.parameters["monitor_convergence"] = True
inner_solver_BE.parameters["relative_tolerance"] = 1e-6
inner_solver_BE.parameters["maximum_iterations"] = 100
#inner_solver_BE.parameters["error_on_nonconvergence"] = False
#inner_solver_BE.parameters["gmres"]["restart"] = 100 # FIXME: Need to set restart through petsc4py
pc_prm = inner_solver_BE.parameters["preconditioner"]
pc_prm["side"] = "right"
pc_prm["fieldsplit"]["type"] = "schur"
pc_prm["fieldsplit"]["schur"]["fact_type"] = "upper"
pc_prm["fieldsplit"]["schur"]["precondition"] = "user"

# Set up subsolvers
OptDB_00, OptDB_11 = inner_solver_BE.get_subopts()
# Approximation of 00-block inverse
OptDB_00["ksp_type"] = "richardson"
OptDB_00["pc_type"] = "hypre"
OptDB_00["ksp_max_it"] = 1
OptDB_00["pc_hypre_type"] = "boomeramg"
#OptDB_00["pc_hypre_boomeramg_cycle_type"] = "W"
# Approximation of 11-block inverse
OptDB_11["ksp_type"] = "preonly"
OptDB_11["pc_type"] = "python"
OptDB_11["pc_python_type"] = "fenapack.UnsteadyPCDPC_ESW"
# PCD specific options: Ap factorization
OptDB_11["PCD_Ap_ksp_type"] = "richardson"
OptDB_11["PCD_Ap_pc_type"] = "hypre"
OptDB_11["PCD_Ap_ksp_max_it"] = 2
OptDB_11["PCD_Ap_pc_hypre_type"] = "boomeramg"
# PCD specific options: Mp factorization
OptDB_11["PCD_Mp_ksp_type"] = "chebyshev"
OptDB_11["PCD_Mp_pc_type"] = "jacobi"
OptDB_11["PCD_Mp_ksp_max_it"] = 5
OptDB_11["PCD_Mp_ksp_chebyshev_eigenvalues"] = "0.5, 2.0"
# NOTE: The above estimate is valid for P1 pressure approximation in 2D.

# Define debugging hook executed at every nonlinear step
#set_log_level(PROGRESS)
def debug_hook(*args, **kwargs):
    if plotting_enabled and get_log_level() <= PROGRESS:
        plot(delta, mesh=mesh, title="stabilization parameter delta")

# Nonlinear problem and solver
problem_BE = NonlinearDiscreteProblem(
    F_BE, bcs, J_BE, J_BE_pc, mu=mu, fp=fp_BE, mp=mp, bcs_pcd=bcs_pcd)
solver_BE = NonlinearSolver(inner_solver_BE, debug_hook)
#solver_BE.parameters["absolute_tolerance"] = 1e-10
solver_BE.parameters["relative_tolerance"] = 1e-5
solver_BE.parameters["maximum_iterations"] = 25
#solver_BE.parameters["error_on_nonconvergence"] = False
#solver_BE.parameters["convergence_criterion"] = "incremental"
#solver_BE.parameters["relaxation_parameter"] = 0.5
#solver_BE.parameters["report"] = False

# -----------------------------------------------------------------------------
# Define Simo-Armero scheme
theta = 0.5
ctheta1 = Constant(theta)
ctheta2 = Constant(1.0-theta)
u_star = Constant(1.5)*u_0 - Constant(0.5)*u_1
a_SA = (
      ik*inner(u, v)
    + ctheta1*inner(dot(grad(u), u_star), v)
    + ctheta1*nu*inner(grad(u), grad(v))
    - ctheta1*p*div(v)
    - ctheta1*q*div(u)
)*dx
L_SA = (
      inner(f, v)
    + ik*inner(u_0, v)
    - ctheta2*inner(dot(grad(u_0), u_star), v)
    - ctheta2*nu*inner(grad(u_0), grad(v))
    + ctheta2*p_0*div(v)
    + ctheta2*q*div(u_0)
)*dx

# Preconditioner with stabilization (streamline diffusion)
a_SA_pc = a_SA
a_SA_pc += delta*ctheta1*inner(dot(grad(u), u_star), dot(grad(v), u_star))*dx
# Variational forms for PCD
fp_SA = (
      ik*p*q
    + ctheta1*dot(grad(p), u_star)*q
    + ctheta1*nu*inner(grad(p), grad(q))
)*dx
fp_SA -= ctheta1*(inner(u_star, n)*p*q)*ds(1) # correction of fp due to Robin BC

# Set up linear solver
solver_SA = FieldSplitSolver(W, "gmres", "solver_SA_")
solver_SA.parameters["monitor_convergence"] = True
solver_SA.parameters["relative_tolerance"] = 1e-6
solver_SA.parameters["maximum_iterations"] = 100
#solver_SA.parameters["nonzero_initial_guess"] = True
#solver_SA.parameters["error_on_nonconvergence"] = False
#solver_SA.parameters["gmres"]["restart"] = 100 # FIXME: Need to set restart through petsc4py
pc_prm = solver_SA.parameters["preconditioner"]
pc_prm["side"] = "right"
pc_prm["fieldsplit"]["type"] = "schur"
pc_prm["fieldsplit"]["schur"]["fact_type"] = "upper"
pc_prm["fieldsplit"]["schur"]["precondition"] = "user"
# Set up subsolvers
OptDB_00, OptDB_11 = solver_SA.get_subopts()
# Approximation of 00-block inverse
OptDB_00["ksp_type"] = "richardson"
OptDB_00["pc_type"] = "hypre"
OptDB_00["ksp_max_it"] = 1
OptDB_00["pc_hypre_type"] = "boomeramg"
#OptDB_00["pc_hypre_boomeramg_cycle_type"] = "W"
# Approximation of 11-block inverse
OptDB_11["ksp_type"] = "preonly"
OptDB_11["pc_type"] = "python"
OptDB_11["pc_python_type"] = "fenapack.UnsteadyPCDPC_ESW"
# PCD specific options: Ap factorization
OptDB_11["PCD_Ap_ksp_type"] = "richardson"
OptDB_11["PCD_Ap_pc_type"] = "hypre"
OptDB_11["PCD_Ap_ksp_max_it"] = 2
OptDB_11["PCD_Ap_pc_hypre_type"] = "boomeramg"
# PCD specific options: Mp factorization
OptDB_11["PCD_Mp_ksp_type"] = "chebyshev"
OptDB_11["PCD_Mp_pc_type"] = "jacobi"
OptDB_11["PCD_Mp_ksp_max_it"] = 5
OptDB_11["PCD_Mp_ksp_chebyshev_eigenvalues"] = "0.5, 2.0"
# NOTE: The above estimate is valid for P1 pressure approximation in 2D.
# Set operators
A = assemble(a_SA)
P = assemble(a_SA_pc)
for bc in bcs:
    bc.apply(A)
    bc.apply(P)
solver_SA.set_operators(
    A, P, Mu=assemble(mu), Fp=assemble(fp_SA), Mp=assemble(mp), bcs=bcs_pcd)
# -----------------------------------------------------------------------------

# Save solution in XDMF format
if args.save_results:
    comm = mpi_comm_world()
    filename = sys.argv[0][:-3]
    vfile = XDMFFile(comm, "results/%s_velocity.xdmf" % filename)
    pfile = XDMFFile(comm, "results/%s_pressure.xdmf" % filename)
    vfile.parameters["rewrite_function_mesh"] = False
    pfile.parameters["rewrite_function_mesh"] = False

# Save and plot initial solution
t = 0.0
u, p = w.split()
u.rename("v", "velocity")
p.rename("p", "pressure")
if args.save_results:
    vfile.write(u, t)
    pfile.write(p, t)
if plotting_enabled:
    plot(u, title="velocity @ t = %g" % t)
    plot(p, title="pressure @ t = %g" % t, scale=2.0)

# Compute solution
timer = Timer("Time stepping")
timer.start()
# Time stepping scheme
while t < T_END:
    # Update time variables
    t += dt
    inflow.t = t
    # Solve linear problem
    begin("t = %g:" % t)
    if t <= 2.0: #*dt:
        info("Performing a single step of backward Euler scheme.")
        solver_BE.solve(problem_BE, w.vector())
    else:
        info("Performing a single step of Simo-Armero scheme.")
        #A, b = assemble_system(a_SA, L_SA, bcs)
        A = assemble(a_SA)
        b = assemble(L_SA)
        for bc in bcs:
            bc.apply(A, b)
        solver_SA.set_operators(A, A, Fp=assemble(fp_SA))
        solver_SA.solve(w.vector(), b)
    end()
    # Update solution variables at previous time steps
    w1.assign(w0)
    w0.assign(w)
    # Save and plot results
    if args.save_results:
        vfile.write(u, t)
        pfile.write(p, t)
    if plotting_enabled:
        plot(u, title="velocity @ t = %g" % t)
        plot(p, title="pressure @ t = %g" % t, scale=2.0)
timer.stop()

# Print summary of timings
info("")
list_timings(TimingClear_keep, [TimingType_wall])

# Plot solution
if plotting_enabled:
    plot(u, title="velocity @ t = %g" % t)
    plot(p, title="pressure @ t = %g" % t, scale=2.0)
    interactive()<|MERGE_RESOLUTION|>--- conflicted
+++ resolved
@@ -80,10 +80,10 @@
         it += 1
     del it
 
-# Define function spaces (Taylor-Hood)
-V = VectorFunctionSpace(mesh, "Lagrange", 2)
-Q = FunctionSpace(mesh, "Lagrange", 1)
-W = FunctionSpace(mesh, MixedElement([V.ufl_element(), Q.ufl_element()]))
+# Define function space (Taylor-Hood)
+P2 = VectorElement("Lagrange", mesh.ufl_cell(), 2)
+P1 = FiniteElement("Lagrange", mesh.ufl_cell(), 1)
+W = FunctionSpace(mesh, P2*P1)
 
 # Define boundary conditions
 class Gamma0(SubDomain):
@@ -109,13 +109,8 @@
 noslip = Constant((0.0, 0.0))
 bc0 = DirichletBC(W.sub(0), noslip, boundary_markers, 0)
 # Inflow boundary condition for velocity
-<<<<<<< HEAD
-inflow = Expression(("(1.0 - exp(-5.0*t))*4.0*x[1]*(1.0 - x[1])", "0.0"),
-                        t=0.0, element=V.ufl_element())
-=======
 inflow = Expression(("(1.0 - exp(-5.0*t))*4.0*x[1]*(1.0 - x[1])", "0.0"), t=0.0,
                     degree=2)
->>>>>>> e861075b
 bc1 = DirichletBC(W.sub(0), inflow, boundary_markers, 1)
 # Artificial boundary condition for PCD preconditioning
 zero = Constant(0.0)
