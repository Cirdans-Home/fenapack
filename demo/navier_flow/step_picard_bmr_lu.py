"""Flow over a backward-facing step. Incompressible Navier-Stokes equations are
solved using Picard iterative method. Field split inner_solver is based on PCD
preconditioning proposed by Blechta, Malek and Rehor. All inner linear
solves are performed by LU inner solver."""

# Copyright (C) 2015 Martin Rehor
#
# This file is part of FENaPack.
#
# FENaPack is free software: you can redistribute it and/or modify
# it under the terms of the GNU Lesser General Public License as published by
# the Free Software Foundation, either version 3 of the License, or
# (at your option) any later version.
#
# FENaPack is distributed in the hope that it will be useful,
# but WITHOUT ANY WARRANTY; without even the implied warranty of
# MERCHANTABILITY or FITNESS FOR A PARTICULAR PURPOSE.  See the
# GNU Lesser General Public License for more details.
#
# You should have received a copy of the GNU Lesser General Public License
# along with FENaPack.  If not, see <http://www.gnu.org/licenses/>.

from dolfin import *
from fenapack import FieldSplitSolver, NonlinearSolver, NonlinearDiscreteProblem

# Reduce logging in parallel
comm = mpi_comm_world()
rank = MPI.rank(comm)
set_log_level(INFO if rank == 0 else INFO+1)
plotting_enabled = True
#if MPI.size(comm) > 1:
#    plotting_enabled = False # Disable interactive plotting in parallel

# Parse input arguments
import argparse, sys
parser = argparse.ArgumentParser(description=__doc__, formatter_class=
                                 argparse.ArgumentDefaultsHelpFormatter)
parser.add_argument("-l", type=int, dest="level", default=4,
                    help="level of mesh refinement")
parser.add_argument("-s", type=float, dest="stretch", default=1.0,
                    help="parameter specifying grid stretch")
parser.add_argument("-nu", type=float, dest="viscosity", default=0.02,
                    help="kinematic viscosity")
args = parser.parse_args(sys.argv[1:])

# Prepare mesh
mesh = Mesh("../../data/step_domain.xml.gz")
# Refinement
numrefs = args.level - 1
for i in range(numrefs):
    mesh = refine(mesh)
# Stretching
if args.stretch != 1.0:
    import numpy as np
    transform_y = lambda y, alpha: np.sign(y)*(abs(y)**alpha)
    x, y = mesh.coordinates().transpose()
    y[:] = transform_y(y, args.stretch)
    it = 0
    for xi in x:
        if xi <= 0.0:
            x[it] = -1.0*abs(xi)**args.stretch
        else:
            x[it] = 5.0*(0.2*xi)**args.stretch
        it += 1
    del it

#plot(mesh, interactive=True)


# Define function spaces (Taylor-Hood)
V = VectorFunctionSpace(mesh, "Lagrange", 2)
Q = FunctionSpace(mesh, "Lagrange", 1)
W = FunctionSpace(mesh, MixedElement([V.ufl_element(), Q.ufl_element()]))

# Define boundary conditions
class Gamma0(SubDomain):
    def inside(self, x, on_boundary):
        flag = near(x[1], 0.0) and x[0] <= 0.0
        flag = flag or (near(x[0], 0.0) and x[1] <= 0.0)
        flag = flag or near(x[1], -1.0)
        flag = flag or near(x[1],  1.0)
        return flag and on_boundary
class Gamma1(SubDomain):
    def inside(self, x, on_boundary):
        return near(x[0], -1.0) and on_boundary
class Gamma2(SubDomain):
    def inside(self, x, on_boundary):
        return near(x[0], 5.0) and on_boundary
# Mark boundaries
boundary_markers = FacetFunction("size_t", mesh)
boundary_markers.set_all(3)
Gamma0().mark(boundary_markers, 0)
Gamma1().mark(boundary_markers, 1)
Gamma2().mark(boundary_markers, 2)
# No-slip boundary condition for velocity
noslip = Constant((0.0, 0.0))
bc0 = DirichletBC(W.sub(0), noslip, boundary_markers, 0)
# Inflow boundary condition for velocity
inflow = Expression(("4.0*x[1]*(1.0 - x[1])", "0.0"))
bc1 = DirichletBC(W.sub(0), inflow, boundary_markers, 1)
# Artificial boundary condition for PCD preconditioning
zero = Constant(0.0)
bc2 = DirichletBC(W.sub(1), zero, boundary_markers, 1)
# Collect boundary conditions
bcs = [bc0, bc1]
bcs_pcd = [bc2]

bc_gather_cpp_code = """
#ifdef SWIG
%include "dolfin/swig/typemaps/std_map.i"
#endif

#include <dolfin/fem/DirichletBC.h>

namespace dolfin {

  void bc_gather(DirichletBC::Map& boundary_values, const DirichletBC& bc)
  {
    bc.get_boundary_values(boundary_values);
    bc.gather(boundary_values);
  }

}
"""
bc_gather = compile_extension_module(bc_gather_cpp_code).bc_gather
comm = mesh.mpi_comm()
rank = MPI.rank(comm)
print 'BC process size', MPI.sum(comm, bool(bc2.get_boundary_values()))
print 'BC gathered process size', MPI.sum(comm, bool(bc_gather(bc2)))
print 'BC', rank, bc2.get_boundary_values()
print 'BC gathered', rank, bc_gather(bc2)
#exit()

# Provide some info about the current problem
Re = 2.0/args.viscosity # Reynolds number
info("Reynolds number: Re = %g" % Re)
info("Dimension of the function space: %g" % W.dim())

# Define variational problem
u, p = TrialFunctions(W)
v, q = TestFunctions(W)
# Solution vector
w = Function(W)
u_, p_ = split(w)
# Data
nu = Constant(args.viscosity)
f = Constant((0.0, 0.0))
F = (
      nu*inner(grad(u_), grad(v))
    + inner(dot(grad(u_), u_), v)
    - p_*div(v)
    - q*div(u_)
    - inner(f, v)
)*dx
# Picard correction
J = (
      nu*inner(grad(u), grad(v))
    + inner(dot(grad(u), u_), v)
    - p*div(v)
    - q*div(u)
)*dx

# Define variational forms for PCD preconditioner
mp = p*q*dx
ap = inner(grad(p), grad(q))*dx
kp = dot(grad(p), u_)*q*dx
# Correction of fp due to Robin BC
n = FacetNormal(mesh) # outward unit normal
ds = Measure("ds", subdomain_data=boundary_markers)
#fp -= (inner(u_, n)*p*q)*ds(1)

# Set up field split inner_solver
inner_solver = FieldSplitSolver(W, "gmres")
inner_solver.parameters["monitor_convergence"] = True
inner_solver.parameters["relative_tolerance"] = 1e-6
inner_solver.parameters["maximum_iterations"] = 100
#inner_solver.parameters["nonzero_initial_guess"] = True
inner_solver.parameters["error_on_nonconvergence"] = False
inner_solver.parameters["gmres"]["restart"] = 100
# Preconditioner options
pc_prm = inner_solver.parameters["preconditioner"]
pc_prm["side"] = "right"
pc_prm["fieldsplit"]["type"] = "schur"
pc_prm["fieldsplit"]["schur"]["fact_type"] = "upper"
pc_prm["fieldsplit"]["schur"]["precondition"] = "user"

# Set up subsolvers
OptDB_00, OptDB_11 = inner_solver.get_subopts()
# Approximation of 00-block inverse
OptDB_00["ksp_type"] = "preonly"
OptDB_00["pc_type"] = "lu"
OptDB_00["pc_factor_mat_solver_package"] = "mumps"
#OptDB_00["pc_factor_mat_solver_package"] = "superlu_dist"
# Approximation of 11-block inverse
OptDB_11["ksp_type"] = "preonly"
OptDB_11["pc_type"] = "python"
OptDB_11["pc_python_type"] = "fenapack.PCDPC_BMR"
# PCD specific options: Ap factorization
OptDB_11["PCD_Ap_ksp_type"] = "preonly"
OptDB_11["PCD_Ap_pc_type"] = "lu"
OptDB_11["PCD_Ap_pc_factor_mat_solver_package"] = "mumps"
#OptDB_11["PCD_Ap_pc_factor_mat_solver_package"] = "superlu_dist"
# PCD specific options: Mp factorization
OptDB_11["PCD_Mp_ksp_type"] = "preonly"
OptDB_11["PCD_Mp_pc_type"] = "lu"
OptDB_11["PCD_Mp_pc_factor_mat_solver_package"] = "mumps"
#OptDB_11["PCD_Mp_pc_factor_mat_solver_package"] = "superlu_dist"

<<<<<<< HEAD
# Define nonlinear problem and solver
problem = NonlinearDiscreteProblem(
    F, bcs, J, ap=ap, kp=kp, mp=mp, bcs_pcd=bcs_pcd, nu=args.viscosity)
solver = NonlinearSolver(inner_solver)
=======
# Define nonlinear problem and initialize linear solver
problem = NonlinearDiscreteProblem(F, J, bcs)
A = PETScMatrix()
problem.J(A, w.vector())
Ap = assemble(ap)
for bc in bcs_pcd:
    bc.apply(Ap)
inner_solver.set_operators(
    A, A, Ap=Ap, Kp=assemble(kp), Mp=assemble(mp),
    bcs=bcs_pcd, nu=args.viscosity)

# Define hook executed at every nonlinear step
# FIXME: Why is problem updated through 'debug' hook and not intended mechanism,
#        i.e. NonlinearProblem::[form|F|J]?
def update_operators(problem, x):
    # FIXME: This is totally unintuitive! Global A, kp?
    # Update Jacobian form and PCD operators
    problem.J(A, x) # FIXME: Why is this called here?
    inner_solver.set_operators(A, A, Kp=assemble(kp))

# Define nonlinear solver
solver = NonlinearSolver(inner_solver, update_operators)
>>>>>>> b8b61f5e
#solver.parameters["absolute_tolerance"] = 1e-10
solver.parameters["relative_tolerance"] = 1e-5
solver.parameters["maximum_iterations"] = 25
solver.parameters["error_on_nonconvergence"] = False
#solver.parameters["convergence_criterion"] = "incremental"
#solver.parameters["relaxation_parameter"] = 0.5
#solver.parameters["report"] = False

# Compute solution
timer = Timer("Nonlinear solver (Picard)")
timer.start()
solver.solve(problem, w.vector())
timer.stop()

# Split the mixed solution using a shallow copy
u, p = w.split()

# Save solution in XDMF format
filename = sys.argv[0][:-3]
#File("results/%s_velocity.xdmf" % filename) << u
#File("results/%s_pressure.xdmf" % filename) << p

# Print summary of timings
info("")
list_timings(TimingClear_keep, [TimingType_wall])

# Plot solution
if plotting_enabled:
    plot(u, title="velocity")
    plot(p, title="pressure", scale=2.0)
    interactive()<|MERGE_RESOLUTION|>--- conflicted
+++ resolved
@@ -206,35 +206,17 @@
 OptDB_11["PCD_Mp_pc_factor_mat_solver_package"] = "mumps"
 #OptDB_11["PCD_Mp_pc_factor_mat_solver_package"] = "superlu_dist"
 
-<<<<<<< HEAD
 # Define nonlinear problem and solver
 problem = NonlinearDiscreteProblem(
     F, bcs, J, ap=ap, kp=kp, mp=mp, bcs_pcd=bcs_pcd, nu=args.viscosity)
 solver = NonlinearSolver(inner_solver)
-=======
-# Define nonlinear problem and initialize linear solver
-problem = NonlinearDiscreteProblem(F, J, bcs)
-A = PETScMatrix()
-problem.J(A, w.vector())
-Ap = assemble(ap)
-for bc in bcs_pcd:
-    bc.apply(Ap)
-inner_solver.set_operators(
-    A, A, Ap=Ap, Kp=assemble(kp), Mp=assemble(mp),
-    bcs=bcs_pcd, nu=args.viscosity)
-
-# Define hook executed at every nonlinear step
-# FIXME: Why is problem updated through 'debug' hook and not intended mechanism,
-#        i.e. NonlinearProblem::[form|F|J]?
-def update_operators(problem, x):
-    # FIXME: This is totally unintuitive! Global A, kp?
-    # Update Jacobian form and PCD operators
-    problem.J(A, x) # FIXME: Why is this called here?
-    inner_solver.set_operators(A, A, Kp=assemble(kp))
-
-# Define nonlinear solver
-solver = NonlinearSolver(inner_solver, update_operators)
->>>>>>> b8b61f5e
+# FIXME:
+#   To fully resolve the conflict, application of bcs on Ap must be done
+#   within 'PCDPC_BMR.set_operators()'
+# Ap = assemble(ap)
+# for bc in bcs_pcd:
+#     bc.apply(Ap)
+#
 #solver.parameters["absolute_tolerance"] = 1e-10
 solver.parameters["relative_tolerance"] = 1e-5
 solver.parameters["maximum_iterations"] = 25
