--- conflicted
+++ resolved
@@ -18,14 +18,10 @@
 import dolfin
 from petsc4py import PETSc
 
-<<<<<<< HEAD
 from fenapack.field_split import \
      apply_subfield_bc_BMR, apply_subfield_bc_ESW
 
-__all__ = ['PCDPC_ESW', 'PCDPC_BMR']
-=======
 __all__ = ['PCDPC_ESW', 'UnsteadyPCDPC_ESW', 'PCDPC_BMR']
->>>>>>> f679dba0
 
 class BasePCDPC(object):
     """Base python context for pressure convection diffusion (PCD)
